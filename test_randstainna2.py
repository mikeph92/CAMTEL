--- conflicted
+++ resolved
@@ -1,335 +1,318 @@
-from datetime import datetime
-import numpy as np
-import torch
-import torch.nn as nn
-import tqdm.notebook as tq
-import wandb
-import torchmetrics
-from sklearn.metrics import roc_curve
-from torch.utils.data import DataLoader, ConcatDataset
-from sklearn.model_selection import train_test_split
-from datasets import MultiTaskDatasetRandStainNA
-from models import MultiTaskResNet50, MultiTaskResNet18
-import torch.optim as optim
-import argparse
-import glob
-import os
-import torchvision.transforms as transforms
-from sklearn.metrics.pairwise import euclidean_distances
-import pandas as pd
-import seaborn as sn
-from PIL import Image
-import matplotlib.pyplot as plt
-from sklearn.ensemble import RandomForestClassifier
-from sklearn.preprocessing import StandardScaler
-import sys
-
-parser = argparse.ArgumentParser(description='clustering')
-parser.add_argument('--classification-task', type=str, default='tumor', help='classification task: tumor or TIL') 
-parser.add_argument('--testset', type=str, default='ocelot', help='dataset used for testing: ocelot, pannuke, nucls (tumor) or lizard, cptacCoad, tcgaBrca, nucls (TIL)') 
-parser.add_argument('--multitask', type=bool, default=True, help="Enable use multitask model")
-parser.add_argument('--test-method', type=str, default='cluster', help='') 
-parser.add_argument('--sample', type=float, default='0.9')
-parser.add_argument('--crop-size', type=int, default=48)
-parser.add_argument('--model', type=str, default="ResNet18", help="backbone ResNet18 or ResNet50")
-
-args = parser.parse_args()
-
-# initiate wandb
-project_name = f"FULL-ColorBasedMultitask-Test-{args.crop_size}-{args.model}-RandStainNA"
-multitask = "Multitask" if args.multitask else "Single"
-method = "" if not args.multitask else f'_{args.test_method}'
-exp_name = f"{args.classification_task}_{args.testset}_{multitask}{method}"
-run = wandb.init(project=project_name, name=exp_name)
-
-# Determine which device on import, and then use that elsewhere.
-device = torch.device("cpu")
-if torch.cuda.is_available():
-    index = 1 if args.model == "ResNet18" else 0
-    device = torch.device(f"cuda:{index}")
-    torch.cuda.set_device(device)
-
-                     
-
-def plot_confusion_matrix(cm, class_names):
-    '''
-        cm: the confusion matrix that we wish to plot
-        class_names: the names of the classes 
-    '''
-
-    # this normalizes the confusion matrix
-    with np.errstate(divide='ignore', invalid='ignore'):
-        cm_normalized = cm.astype(np.float32) / cm.sum(axis=1, keepdims=True)
-        cm_normalized = np.nan_to_num(cm_normalized)
-    
-    df_cm = pd.DataFrame(cm_normalized, class_names, class_names)
-    print(df_cm)
-    # ax = sn.heatmap(df_cm, annot=True, cmap='flare', fmt='.2f')
-
-    # ax.set_xlabel('Predicted')
-    # ax.set_ylabel('True')
-
-    # plt.savefig(f'plots/{exp_name}.png')
-
-#     return image_data
-def predict_cluster(df):
-    X_train = df[["l_mean", "l_std", "a_mean", "a_std", "b_mean", "b_std"]]
-    y_train = df.labelCluster
-
-    # Feature scaling (not always necessary for Random Forest, but can be good practice)
-    scaler = StandardScaler()
-    X_train = scaler.fit_transform(X_train)
-
-    # Initialize the Random Forest Classifier
-    clf = RandomForestClassifier(n_estimators=100, random_state=42)
-
-    # Train the model
-    clf.fit(X_train, y_train)
-    return scaler, clf
-
-def test_by_cluster(model, dataloader, df_test, device):
-    '''
-    Evaluate the model on the entire test set.
-    '''
-    model.eval()
-    
-    # Initialize metrics
-    acc_metric = torchmetrics.classification.BinaryAccuracy().to(device)
-    uar_metric = torchmetrics.classification.BinaryRecall().to(device)
-    f1_metric = torchmetrics.F1Score(task="binary").to(device)
-    roc_auc_metric = torchmetrics.AUROC(task="binary").to(device)
-    
-    # initialize a confusion matrix torchmetrics object
-    confusion_matrix = torchmetrics.classification.BinaryConfusionMatrix().to(device)
-
-
-    with torch.no_grad():
-
-        for images, labels, img_names in dataloader:
-            images, labels = images.to(device), labels.to(device).float()
-
-            clusters = np.array([df_test.loc[df_test.img_name == img_name, 'labelCluster'].iloc[0] for img_name in img_names])
-
-
-            outputs = torch.zeros(len(images), dtype=torch.float32).to(device)
-            for cluster in np.unique(clusters):
-                # Select indices for each cluster
-                cluster_indices = np.where(clusters == cluster)[0]
-                
-                # Perform batch prediction for images in this cluster
-                cluster_images = images[cluster_indices]
-                cluster_outputs = model(cluster_images)[cluster]
-                outputs[cluster_indices] = cluster_outputs.squeeze()
-
-<<<<<<< HEAD
-            all_outputs.append(outputs.cpu().numpy())
-            all_labels.append(labels.cpu().numpy())
-
-        all_outputs = torch.tensor(np.concatenate(all_outputs))
-        all_labels = torch.tensor(np.concatenate(all_labels))
-
-        optimal_threshold = calculate_optimal_threshold(all_labels, all_outputs)
-
-        if all_outputs.device != device:
-            all_outputs = all_outputs.to(device)
-        if all_labels.device != device:
-            all_labels = all_labels.to(device)
-        optimal_threshold = torch.tensor(optimal_threshold, device=device)
-=======
->>>>>>> 91e19142
-        
-            acc_metric((outputs > 0.5).int(), labels)
-            uar_metric((outputs > 0.5).int(), labels)
-            f1_metric((outputs > 0.5).int(), labels)
-            roc_auc_metric(outputs, labels)  # ROC-AUC uses raw sigmoid values
-            confusion_matrix((outputs > 0.5).int(), labels)
-
-         
-    # Calculate epoch metrics, and store in a dictionary for wandb
-    metrics_dict = {
-        'Accuracy_test': acc_metric.compute(),
-        'UAR_test': uar_metric.compute(),
-        'F1_test': f1_metric.compute(),
-        'AUC_ROC_test': roc_auc_metric.compute(),
-    }
-
-    # Compute the confusion matrix
-    cm = confusion_matrix.compute().cpu().numpy()
-
-    return metrics_dict, cm
-
-def predict_with_model_and_labels(model, dataloader, task_index, device):
-    all_preds = []
-    all_labels = []
-    
-    with torch.no_grad():  # No need to compute gradients for inference
-        for images, labels, _ in dataloader:  # Get both images and labels
-            images = images.to(device)  # Move images to the GPU
-            labels = labels.to(device)  # Move labels to the GPU for accuracy calculation
-            
-            outputs = model(images)[task_index]  # Assuming outputs are probabilities (sigmoid or softmax)
-            
-            # Apply threshold of 0.5 to convert probabilities to class predictions
-            preds = (outputs > 0.5).int().squeeze()  # Binary: 1 if prob > 0.5 else 0
-            
-            all_preds.append(preds.cpu())  # Move predictions back to the CPU and store
-            all_labels.append(labels.cpu())  # Move labels back to the CPU and store
-
-    # Concatenate all predictions and labels into a single tensor (m,)
-    return torch.cat(all_preds, dim=0), torch.cat(all_labels, dim=0)
-
-
-def test_by_mv(model, dataloaders, device):
-    model.eval()
-    
-    # Initialize metrics
-    acc_metric = torchmetrics.classification.BinaryAccuracy().to(device)
-    uar_metric = torchmetrics.classification.BinaryRecall().to(device)
-    f1_metric = torchmetrics.F1Score(task="binary").to(device)
-    roc_auc_metric = torchmetrics.AUROC(task="binary").to(device)
-    
-    # initialize a confusion matrix torchmetrics object
-    confusion_matrix = torchmetrics.classification.BinaryConfusionMatrix().to(device)
-
-    # List to store predictions from all n dataloaders
-    all_predictions = []
-    final_labels = None  # To store the true labels once
-
-    # Iterate over all n dataloaders and get the predictions and labels
-    for i, dataloader in enumerate(dataloaders):
-        preds, labels = predict_with_model_and_labels(model, dataloader, i, device)
-        
-        all_predictions.append(preds)
-        
-        if final_labels is None:
-            final_labels = labels  # Save the labels only once (labels are the same for all dataloaders)
-
-    # Stack the predictions from all dataloaders into a tensor of shape (n, m)
-    stacked_predictions = torch.stack(all_predictions, dim=0)  # Shape: (n, m)
-
-    # Use torch.mode to find the most frequent prediction for each row (axis=0 for mode across loaders)
-    outputs, _ = torch.mode(stacked_predictions, dim=0)
-
-    if outputs.device != device:
-        outputs = outputs.to(device)
-    if final_labels.device != device:
-        final_labels = final_labels.to(device)
-        
-    # Accumulate metrics
-    acc_metric(outputs, final_labels)
-    uar_metric(outputs, final_labels)
-    f1_metric(outputs, final_labels)
-    roc_auc_metric(outputs, final_labels)
-    confusion_matrix(outputs, final_labels)
-
-         
-    # Calculate epoch metrics, and store in a dictionary for wandb
-    metrics_dict = {
-        'Accuracy_test': acc_metric.compute(),
-        'UAR_test': uar_metric.compute(),
-        'F1_test': f1_metric.compute(),
-        'AUC_ROC_test': roc_auc_metric.compute(),
-    }
-
-    # Compute the confusion matrix
-    cm = confusion_matrix.compute().cpu().numpy()
-
-    return metrics_dict, cm
-
-def dataset_by_cluster(df, df_train, num_tasks):
-    scaler, predictor = predict_cluster(df_train)
-
-    # preprocess for test images
-    df_statistics = pd.read_csv('clustering/output/img_statistics.csv')
-    df_test = df_statistics[df_statistics.dataset == args.testset].reset_index()
-    test_data = df_test[["l_mean", "l_std", "a_mean", "a_std", "b_mean", "b_std"]]
-    clusters = predictor.predict(scaler.transform(test_data))
-    df_test['labelCluster'] = clusters
-
-    df_merged = pd.merge(df, df_test, left_on=['dataset', 'img_name'], right_on=['dataset', 'img_name'], how='left')
-    df_merged_filtered = df_merged[["dataset", "img_name", "centerX", "centerY", "labelTIL", "labelTumor","labelCluster"]]
-
-   
-    datasets = []
-
-    for i in range(num_tasks):
-        df_filtered = df_merged_filtered[df_merged_filtered.labelCluster == i]
-        cluster = i
-        try:
-            # sample,_ = train_test_split(df_filtered, train_size=args.sample, stratify=df_filtered[stratifier], random_state=7)
-            dataset = MultiTaskDatasetRandStainNA(df_filtered.reset_index(), task = args.classification_task, 
-                                              testset = args.testset, cluster = cluster, crop_size = args.crop_size)
-            datasets.append(dataset) 
-        except Exception:
-            continue
-
-    
-    dataset = ConcatDataset(datasets)
-    return dataset, df_test
-
-def dataset_by_mv(df, num_tasks):
-    datasets = []
-
-    for i in range(num_tasks):
-        cluster = i if args.multitask else None
-        try:
-            sample,_ = train_test_split(df, train_size=args.sample, stratify=df[stratifier], random_state=7)
-            dataset = MultiTaskDatasetRandStainNA(sample.reset_index(), task = args.classification_task, 
-                                              testset = args.testset, cluster = cluster, crop_size = args.crop_size)
-            datasets.append(dataset) 
-        except Exception:
-            continue
-    return datasets
-
-if __name__ == '__main__':
-
-    df = pd.read_csv("dataset/full_dataset.csv")
-    df = df[df.dataset == args.testset].reset_index()
-
-    stratifier = "labelTumor" if args.classification_task == "tumor" else "labelTIL"
-    df_train = pd.read_csv(f"clustering/output/clustering_result_{args.classification_task}_{args.testset}.csv")
-
-    
-    num_tasks = 1
-
-    if args.multitask:
-        num_tasks  = len(df_train.labelCluster.unique())  #number of clustes in dataset and number of heads in multitask model
-
-    batch_size = 96
-
-    # load saved model
-    model_files = glob.glob(f'saved_models/FULL-randstainna_{args.crop_size}_{multitask}_{args.model}_{args.classification_task}_{args.testset}*')
-    state_dict = torch.load(model_files[0])
-
-    if args.model == "ResNet50":
-        model = MultiTaskResNet50(num_tasks=num_tasks)
-    else:
-        model = MultiTaskResNet18(num_tasks=num_tasks)
-
-    model.load_state_dict(state_dict)
-    model.to(device)
-    
-
-    if args.multitask:
-        if args.test_method == "cluster":       #test by most similar cluster
-            dataset, df_test = dataset_by_cluster(df, df_train, num_tasks)
-            dataloader = DataLoader(dataset, batch_size=batch_size, shuffle=False, drop_last=True, num_workers = 4, pin_memory = True)
-            test_metrics_dict, cm = test_by_cluster(model, dataloader, df_test, device)
-        elif args.test_method == "mv":          # majority vote
-            datasets = dataset_by_mv(df, num_tasks)
-            dataloaders = [DataLoader(dataset, batch_size=batch_size, shuffle=False, drop_last=True, num_workers = 4, pin_memory = True) for dataset in datasets]
-            test_metrics_dict, cm = test_by_mv(model, dataloaders, device)
-    else:
-        datasets = dataset_by_mv(df, num_tasks)
-        dataloaders = [DataLoader(dataset, batch_size=batch_size, shuffle=False, drop_last=True, num_workers = 4, pin_memory = True) for dataset in datasets]
-        test_metrics_dict, cm = test_by_mv(model, dataloaders, device)
-
-
-    wandb.log({**test_metrics_dict})
-        
-
-    # Plot confusion matrix from results of last val epoch
-    class_names = ["non-tumor", "tumor"] if args.classification_task == "tumor" else ["non-TIL", "TIL"]
-    plot_confusion_matrix(cm, class_names)
-    
-    run.finish()
+from datetime import datetime
+import numpy as np
+import torch
+import torch.nn as nn
+import tqdm.notebook as tq
+import wandb
+import torchmetrics
+from sklearn.metrics import roc_curve
+from torch.utils.data import DataLoader, ConcatDataset
+from sklearn.model_selection import train_test_split
+from datasets import MultiTaskDatasetRandStainNA
+from models import MultiTaskResNet50, MultiTaskResNet18
+import torch.optim as optim
+import argparse
+import glob
+import os
+import torchvision.transforms as transforms
+from sklearn.metrics.pairwise import euclidean_distances
+import pandas as pd
+import seaborn as sn
+from PIL import Image
+import matplotlib.pyplot as plt
+from sklearn.ensemble import RandomForestClassifier
+from sklearn.preprocessing import StandardScaler
+import sys
+
+parser = argparse.ArgumentParser(description='clustering')
+parser.add_argument('--classification-task', type=str, default='tumor', help='classification task: tumor or TIL') 
+parser.add_argument('--testset', type=str, default='ocelot', help='dataset used for testing: ocelot, pannuke, nucls (tumor) or lizard, cptacCoad, tcgaBrca, nucls (TIL)') 
+parser.add_argument('--multitask', type=bool, default=True, help="Enable use multitask model")
+parser.add_argument('--test-method', type=str, default='cluster', help='') 
+parser.add_argument('--sample', type=float, default='0.9')
+parser.add_argument('--crop-size', type=int, default=48)
+parser.add_argument('--model', type=str, default="ResNet18", help="backbone ResNet18 or ResNet50")
+
+args = parser.parse_args()
+
+# initiate wandb
+project_name = f"FULL-ColorBasedMultitask-Test-{args.crop_size}-{args.model}-RandStainNA"
+multitask = "Multitask" if args.multitask else "Single"
+method = "" if not args.multitask else f'_{args.test_method}'
+exp_name = f"{args.classification_task}_{args.testset}_{multitask}{method}"
+run = wandb.init(project=project_name, name=exp_name)
+
+# Determine which device on import, and then use that elsewhere.
+device = torch.device("cpu")
+if torch.cuda.is_available():
+    index = 1 if args.model == "ResNet18" else 0
+    device = torch.device(f"cuda:{index}")
+    torch.cuda.set_device(device)
+
+                     
+
+def plot_confusion_matrix(cm, class_names):
+    '''
+        cm: the confusion matrix that we wish to plot
+        class_names: the names of the classes 
+    '''
+
+    # this normalizes the confusion matrix
+    with np.errstate(divide='ignore', invalid='ignore'):
+        cm_normalized = cm.astype(np.float32) / cm.sum(axis=1, keepdims=True)
+        cm_normalized = np.nan_to_num(cm_normalized)
+    
+    df_cm = pd.DataFrame(cm_normalized, class_names, class_names)
+    print(df_cm)
+    # ax = sn.heatmap(df_cm, annot=True, cmap='flare', fmt='.2f')
+
+    # ax.set_xlabel('Predicted')
+    # ax.set_ylabel('True')
+
+    # plt.savefig(f'plots/{exp_name}.png')
+
+#     return image_data
+def predict_cluster(df):
+    X_train = df[["l_mean", "l_std", "a_mean", "a_std", "b_mean", "b_std"]]
+    y_train = df.labelCluster
+
+    # Feature scaling (not always necessary for Random Forest, but can be good practice)
+    scaler = StandardScaler()
+    X_train = scaler.fit_transform(X_train)
+
+    # Initialize the Random Forest Classifier
+    clf = RandomForestClassifier(n_estimators=100, random_state=42)
+
+    # Train the model
+    clf.fit(X_train, y_train)
+    return scaler, clf
+
+def test_by_cluster(model, dataloader, df_test, device):
+    '''
+    Evaluate the model on the entire test set.
+    '''
+    model.eval()
+    
+    # Initialize metrics
+    acc_metric = torchmetrics.classification.BinaryAccuracy().to(device)
+    uar_metric = torchmetrics.classification.BinaryRecall().to(device)
+    f1_metric = torchmetrics.F1Score(task="binary").to(device)
+    roc_auc_metric = torchmetrics.AUROC(task="binary").to(device)
+    
+    # initialize a confusion matrix torchmetrics object
+    confusion_matrix = torchmetrics.classification.BinaryConfusionMatrix().to(device)
+
+
+    with torch.no_grad():
+
+        for images, labels, img_names in dataloader:
+            images, labels = images.to(device), labels.to(device).float()
+
+            clusters = np.array([df_test.loc[df_test.img_name == img_name, 'labelCluster'].iloc[0] for img_name in img_names])
+
+
+            outputs = torch.zeros(len(images), dtype=torch.float32).to(device)
+            for cluster in np.unique(clusters):
+                # Select indices for each cluster
+                cluster_indices = np.where(clusters == cluster)[0]
+                
+                # Perform batch prediction for images in this cluster
+                cluster_images = images[cluster_indices]
+                cluster_outputs = model(cluster_images)[cluster]
+                outputs[cluster_indices] = cluster_outputs.squeeze()
+        
+            acc_metric((outputs > 0.5).int(), labels)
+            uar_metric((outputs > 0.5).int(), labels)
+            f1_metric((outputs > 0.5).int(), labels)
+            roc_auc_metric(outputs, labels)  # ROC-AUC uses raw sigmoid values
+            confusion_matrix((outputs > 0.5).int(), labels)
+
+         
+    # Calculate epoch metrics, and store in a dictionary for wandb
+    metrics_dict = {
+        'Accuracy_test': acc_metric.compute(),
+        'UAR_test': uar_metric.compute(),
+        'F1_test': f1_metric.compute(),
+        'AUC_ROC_test': roc_auc_metric.compute(),
+    }
+
+    # Compute the confusion matrix
+    cm = confusion_matrix.compute().cpu().numpy()
+
+    return metrics_dict, cm
+
+def predict_with_model_and_labels(model, dataloader, task_index, device):
+    all_preds = []
+    all_labels = []
+    
+    with torch.no_grad():  # No need to compute gradients for inference
+        for images, labels, _ in dataloader:  # Get both images and labels
+            images = images.to(device)  # Move images to the GPU
+            labels = labels.to(device)  # Move labels to the GPU for accuracy calculation
+            
+            outputs = model(images)[task_index]  # Assuming outputs are probabilities (sigmoid or softmax)
+            
+            # Apply threshold of 0.5 to convert probabilities to class predictions
+            preds = (outputs > 0.5).int().squeeze()  # Binary: 1 if prob > 0.5 else 0
+            
+            all_preds.append(preds.cpu())  # Move predictions back to the CPU and store
+            all_labels.append(labels.cpu())  # Move labels back to the CPU and store
+
+    # Concatenate all predictions and labels into a single tensor (m,)
+    return torch.cat(all_preds, dim=0), torch.cat(all_labels, dim=0)
+
+
+def test_by_mv(model, dataloaders, device):
+    model.eval()
+    
+    # Initialize metrics
+    acc_metric = torchmetrics.classification.BinaryAccuracy().to(device)
+    uar_metric = torchmetrics.classification.BinaryRecall().to(device)
+    f1_metric = torchmetrics.F1Score(task="binary").to(device)
+    roc_auc_metric = torchmetrics.AUROC(task="binary").to(device)
+    
+    # initialize a confusion matrix torchmetrics object
+    confusion_matrix = torchmetrics.classification.BinaryConfusionMatrix().to(device)
+
+    # List to store predictions from all n dataloaders
+    all_predictions = []
+    final_labels = None  # To store the true labels once
+
+    # Iterate over all n dataloaders and get the predictions and labels
+    for i, dataloader in enumerate(dataloaders):
+        preds, labels = predict_with_model_and_labels(model, dataloader, i, device)
+        
+        all_predictions.append(preds)
+        
+        if final_labels is None:
+            final_labels = labels  # Save the labels only once (labels are the same for all dataloaders)
+
+    # Stack the predictions from all dataloaders into a tensor of shape (n, m)
+    stacked_predictions = torch.stack(all_predictions, dim=0)  # Shape: (n, m)
+
+    # Use torch.mode to find the most frequent prediction for each row (axis=0 for mode across loaders)
+    outputs, _ = torch.mode(stacked_predictions, dim=0)
+
+    if outputs.device != device:
+        outputs = outputs.to(device)
+    if final_labels.device != device:
+        final_labels = final_labels.to(device)
+        
+    # Accumulate metrics
+    acc_metric(outputs, final_labels)
+    uar_metric(outputs, final_labels)
+    f1_metric(outputs, final_labels)
+    roc_auc_metric(outputs, final_labels)
+    confusion_matrix(outputs, final_labels)
+
+         
+    # Calculate epoch metrics, and store in a dictionary for wandb
+    metrics_dict = {
+        'Accuracy_test': acc_metric.compute(),
+        'UAR_test': uar_metric.compute(),
+        'F1_test': f1_metric.compute(),
+        'AUC_ROC_test': roc_auc_metric.compute(),
+    }
+
+    # Compute the confusion matrix
+    cm = confusion_matrix.compute().cpu().numpy()
+
+    return metrics_dict, cm
+
+def dataset_by_cluster(df, df_train, num_tasks):
+    scaler, predictor = predict_cluster(df_train)
+
+    # preprocess for test images
+    df_statistics = pd.read_csv('clustering/output/img_statistics.csv')
+    df_test = df_statistics[df_statistics.dataset == args.testset].reset_index()
+    test_data = df_test[["l_mean", "l_std", "a_mean", "a_std", "b_mean", "b_std"]]
+    clusters = predictor.predict(scaler.transform(test_data))
+    df_test['labelCluster'] = clusters
+
+    df_merged = pd.merge(df, df_test, left_on=['dataset', 'img_name'], right_on=['dataset', 'img_name'], how='left')
+    df_merged_filtered = df_merged[["dataset", "img_name", "centerX", "centerY", "labelTIL", "labelTumor","labelCluster"]]
+
+   
+    datasets = []
+
+    for i in range(num_tasks):
+        df_filtered = df_merged_filtered[df_merged_filtered.labelCluster == i]
+        cluster = i
+        try:
+            # sample,_ = train_test_split(df_filtered, train_size=args.sample, stratify=df_filtered[stratifier], random_state=7)
+            dataset = MultiTaskDatasetRandStainNA(df_filtered.reset_index(), task = args.classification_task, 
+                                              testset = args.testset, cluster = cluster, crop_size = args.crop_size)
+            datasets.append(dataset) 
+        except Exception:
+            continue
+
+    
+    dataset = ConcatDataset(datasets)
+    return dataset, df_test
+
+def dataset_by_mv(df, num_tasks):
+    datasets = []
+
+    for i in range(num_tasks):
+        cluster = i if args.multitask else None
+        try:
+            sample,_ = train_test_split(df, train_size=args.sample, stratify=df[stratifier], random_state=7)
+            dataset = MultiTaskDatasetRandStainNA(sample.reset_index(), task = args.classification_task, 
+                                              testset = args.testset, cluster = cluster, crop_size = args.crop_size)
+            datasets.append(dataset) 
+        except Exception:
+            continue
+    return datasets
+
+if __name__ == '__main__':
+
+    df = pd.read_csv("dataset/full_dataset.csv")
+    df = df[df.dataset == args.testset].reset_index()
+
+    stratifier = "labelTumor" if args.classification_task == "tumor" else "labelTIL"
+    df_train = pd.read_csv(f"clustering/output/clustering_result_{args.classification_task}_{args.testset}.csv")
+
+    
+    num_tasks = 1
+
+    if args.multitask:
+        num_tasks  = len(df_train.labelCluster.unique())  #number of clustes in dataset and number of heads in multitask model
+
+    batch_size = 96
+
+    # load saved model
+    model_files = glob.glob(f'saved_models/FULL-randstainna_{args.crop_size}_{multitask}_{args.model}_{args.classification_task}_{args.testset}*')
+    state_dict = torch.load(model_files[0])
+
+    if args.model == "ResNet50":
+        model = MultiTaskResNet50(num_tasks=num_tasks)
+    else:
+        model = MultiTaskResNet18(num_tasks=num_tasks)
+
+    model.load_state_dict(state_dict)
+    model.to(device)
+    
+
+    if args.multitask:
+        if args.test_method == "cluster":       #test by most similar cluster
+            dataset, df_test = dataset_by_cluster(df, df_train, num_tasks)
+            dataloader = DataLoader(dataset, batch_size=batch_size, shuffle=False, drop_last=True, num_workers = 4, pin_memory = True)
+            test_metrics_dict, cm = test_by_cluster(model, dataloader, df_test, device)
+        elif args.test_method == "mv":          # majority vote
+            datasets = dataset_by_mv(df, num_tasks)
+            dataloaders = [DataLoader(dataset, batch_size=batch_size, shuffle=False, drop_last=True, num_workers = 4, pin_memory = True) for dataset in datasets]
+            test_metrics_dict, cm = test_by_mv(model, dataloaders, device)
+    else:
+        datasets = dataset_by_mv(df, num_tasks)
+        dataloaders = [DataLoader(dataset, batch_size=batch_size, shuffle=False, drop_last=True, num_workers = 4, pin_memory = True) for dataset in datasets]
+        test_metrics_dict, cm = test_by_mv(model, dataloaders, device)
+
+
+    wandb.log({**test_metrics_dict})
+        
+
+    # Plot confusion matrix from results of last val epoch
+    class_names = ["non-tumor", "tumor"] if args.classification_task == "tumor" else ["non-TIL", "TIL"]
+    plot_confusion_matrix(cm, class_names)
+    
+    run.finish()